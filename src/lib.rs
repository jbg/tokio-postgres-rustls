--- conflicted
+++ resolved
@@ -66,23 +66,13 @@
     type Future = Pin<Box<dyn Future<Output = io::Result<RustlsStream<S>>> + Send>>;
 
     fn connect(self, stream: S) -> Self::Future {
-<<<<<<< HEAD
-        match self.0 {
-            None => Box::pin(core::future::ready(Err(io::ErrorKind::InvalidInput.into()))),
-            Some(c) => Box::pin(async move {
-                c.connector
-                    .connect(c.hostname, stream)
-                    .await
-                    .map(|s| RustlsStream(Box::pin(s)))
-            }),
-        }
-=======
-        self.0
-            .connector
-            .connect(self.0.hostname, stream)
-            .map_ok(|s| RustlsStream(Box::pin(s)))
-            .boxed()
->>>>>>> 1cabcfc8
+        Box::pin(async move {
+            self.0
+                .connector
+                .connect(self.0.hostname, stream)
+                .await
+                .map(|s| RustlsStream(Box::pin(s)))
+        })
     }
 }
 
@@ -157,10 +147,6 @@
 #[cfg(test)]
 mod tests {
     use super::*;
-<<<<<<< HEAD
-=======
-    use futures::future::TryFutureExt;
->>>>>>> 1cabcfc8
     use rustls::pki_types::{CertificateDer, UnixTime};
     use rustls::{
         client::danger::ServerCertVerifier,
